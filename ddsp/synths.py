--- conflicted
+++ resolved
@@ -409,10 +409,8 @@
                                      mod_f0_hz=mod_f0_hz_envelopes,
                                      sample_rate=self.sample_rate)
     return signal
-<<<<<<< HEAD
-=======
-
->>>>>>> 36a249d8
+
+
 @gin.register
 class FrequencyModulation(processors.Processor):
   """Synthesize audio with frequency modulation."""
